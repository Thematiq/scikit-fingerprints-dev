--- conflicted
+++ resolved
@@ -1,12 +1,12 @@
 from abc import ABC, abstractmethod
 from collections.abc import Sequence
-from typing import Optional, Union
+from typing import List, Optional, Union
 
 import numpy as np
 import scipy.sparse
 from joblib import Parallel, delayed, effective_n_jobs
-from rdkit.Chem import MolFromSmiles
 from rdkit.Chem.rdchem import Mol
+from rdkit.DataStructs import IntSparseIntVect
 from scipy.sparse import csr_array, dok_array
 from sklearn.base import BaseEstimator, TransformerMixin
 
@@ -84,37 +84,9 @@
         """
         pass
 
-    def _validate_input(
-<<<<<<< HEAD
-        self, X: Sequence[Union[str, Mol]], smiles_only: bool = False
-    ) -> Union[Sequence[str], Sequence[Mol]]:
-=======
-        self, X: List, smiles_only: bool = False, require_conf_ids: bool = False
-    ) -> List[Mol]:
->>>>>>> a2e5aa73
-        if smiles_only:
-            if not all(isinstance(x, str) for x in X):
-                raise ValueError("Passed values must be SMILES strings")
-            return X
-
-        if require_conf_ids:
-            if not all(isinstance(x, Mol) and hasattr(x, "conf_id") for x in X):
-                raise ValueError(
-                    "Passed data must be molecules (rdkit.Chem.rdChem.Mol instances) "
-                    "and each must have conf_id attribute. You can use "
-                    "ConformerGenerator to add them."
-                )
-            return X
-
-        if not all(isinstance(x, Mol) or isinstance(x, str) for x in X):
-            raise ValueError(
-                "Passed value must be either rdkit.Chem.rdChem.Mol or SMILES"
-            )
-
-        X = [MolFromSmiles(x) if isinstance(x, str) else x for x in X]
-        return X
-
-    def _hash_fingerprint_bits(self, X: List) -> Union[np.ndarray, csr_array]:
+    def _hash_fingerprint_bits(
+        self, X: List[IntSparseIntVect]
+    ) -> Union[np.ndarray, csr_array]:
         if not hasattr(self, "fp_size"):
             raise AttributeError(
                 "Fingerprint hashing requires inheriting classes to have fp_size attribute"
